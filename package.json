--- conflicted
+++ resolved
@@ -48,13 +48,9 @@
     "@types/tldjs": "2.3.4",
     "cookie": "0.6.0",
     "istextorbinary": "9.5.0",
-<<<<<<< HEAD
-    "next": ">=12.0.10",
-=======
     "next": ">=14.0.0",
     "ory-prettier-styles": "1.3.0",
     "prettier": "3.2.5",
->>>>>>> a8e99557
     "set-cookie-parser": "2.6.0",
     "tldjs": "2.3.1"
   }
